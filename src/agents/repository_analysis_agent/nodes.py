--- conflicted
+++ resolved
@@ -1,24 +1,4 @@
-<<<<<<< HEAD
-import logging
 
-=======
-"""
-Workflow nodes for the RepositoryAnalysisAgent.
-
-Each node is a small, testable function that mutates the RepositoryAnalysisState.
-The nodes favor static/hybrid strategies first and avoid heavy LLM calls unless
-strictly necessary.
-"""
-
-from __future__ import annotations
-
-import textwrap
-from typing import Any
-
-import yaml
-
-from src.agents.repository_analysis_agent.models import (
->>>>>>> 57b13e12
     ContributingGuidelinesAnalysis,
     PullRequestPlan,
     PullRequestSample,
@@ -28,289 +8,7 @@
     RepositoryFeatures,
     RuleRecommendation,
 )
-<<<<<<< HEAD
-from src.agents.repository_analysis_agent.prompts import (
-    CONTRIBUTING_GUIDELINES_ANALYSIS_PROMPT,
 
-)
-from src.integrations.github.api import github_client
-
-logger = logging.getLogger(__name__)
-
-
-
-    """
-    Analyze basic repository structure and features.
-
-    Gathers information about workflows, branch protection, contributors, etc.
-    """
-    try:
-        logger.info(f"Analyzing repository structure for {state.repository_full_name}")
-
-        features = RepositoryFeatures()
-        contributing_content = await github_client.get_file_content(
-            state.repository_full_name, "CONTRIBUTING.md", state.installation_id
-        )
-        features.has_contributing = contributing_content is not None
-
-        codeowners_content = await github_client.get_file_content(
-            state.repository_full_name, ".github/CODEOWNERS", state.installation_id
-        )
-        features.has_codeowners = codeowners_content is not None
-
-
-        workflow_content = await github_client.get_file_content(
-            state.repository_full_name, ".github/workflows/main.yml", state.installation_id
-        )
-        if workflow_content:
-            features.has_workflows = True
-
-        contributors = await github_client.get_repository_contributors(
-            state.repository_full_name, state.installation_id
-        )
-        features.contributor_count = len(contributors) if contributors else 0
-
-        # TODO: Add more repository analysis (PR count, issues, language detection, etc.)
-
-        logger.info(f"Repository analysis complete: {features.model_dump()}")
-
-        state.repository_features = features
-        state.analysis_steps.append("repository_structure_analyzed")
-
-        return {"repository_features": features, "analysis_steps": state.analysis_steps}
-
-    except Exception as e:
-        logger.error(f"Error analyzing repository structure: {e}")
-        state.errors.append(f"Repository structure analysis failed: {str(e)}")
-        return {"errors": state.errors}
-
-
-
-    """Pull a small PR sample to inform rule recommendations."""
-    try:
-        logger.info(f"Fetching recent PRs for {state.repository_full_name}")
-        prs = await github_client.list_pull_requests(
-            state.repository_full_name, state.installation_id or 0, state="closed", per_page=20
-        )
-
-        pr_samples: list[dict[str, Any]] = []
-        for pr in prs:
-            pr_samples.append(
-                {
-                    "number": pr.get("number"),
-                    "title": pr.get("title"),
-                    "merged": pr.get("merged_at") is not None,
-                    "changed_files": pr.get("changed_files"),
-                    "additions": pr.get("additions"),
-                    "deletions": pr.get("deletions"),
-                    "user": pr.get("user", {}).get("login"),
-                }
-            )
-
-        state.pr_samples = pr_samples
-        state.analysis_steps.append("pr_history_sampled")
-        logger.info(f"Collected {len(pr_samples)} PR samples")
-        return {"pr_samples": pr_samples, "analysis_steps": state.analysis_steps}
-    except Exception as e:
-        logger.error(f"Error analyzing PR history: {e}")
-        state.errors.append(f"PR history analysis failed: {str(e)}")
-        return {"errors": state.errors}
-
-
-
-    """
-    Analyze CONTRIBUTING.md file for patterns and requirements.
-    """
-    try:
-        logger.info(f" Analyzing contributing guidelines for {state.repository_full_name}")
-
-        # Get contributing guidelines content
-        content = await github_client.get_file_content(
-            state.repository_full_name, "CONTRIBUTING.md", state.installation_id
-        )
-
-        if not content:
-            logger.info("No CONTRIBUTING.md file found")
-            analysis = ContributingGuidelinesAnalysis()
-        else:
-
-                    # TODO: Parse JSON response and create ContributingGuidelinesAnalysis
-
-                    analysis = ContributingGuidelinesAnalysis(content=content)
-                except Exception as e:
-                    logger.error(f"LLM analysis failed: {e}")
-                    analysis = ContributingGuidelinesAnalysis(content=content)
-            else:
-                analysis = ContributingGuidelinesAnalysis(content=content)
-
-        state.contributing_analysis = analysis
-        state.analysis_steps.append("contributing_guidelines_analyzed")
-
-        logger.info(" Contributing guidelines analysis complete")
-
-        return {"contributing_analysis": analysis, "analysis_steps": state.analysis_steps}
-
-    except Exception as e:
-        logger.error(f"Error analyzing contributing guidelines: {e}")
-        state.errors.append(f"Contributing guidelines analysis failed: {str(e)}")
-        return {"errors": state.errors}
-
-
-
-    """
-    Generate Watchflow rule recommendations based on repository analysis.
-    """
-    try:
-        logger.info(f" Generating rule recommendations for {state.repository_full_name}")
-
-        recommendations = []
-
-        features = state.repository_features
-        contributing = state.contributing_analysis
-
-
-        # Diff-aware: enforce filter handling in core RAG/query code
-        recommendations.append(
-            RuleRecommendation(
-                yaml_content="""description: "Block merges when PRs change filter validation logic without failing on invalid inputs"
-enabled: true
-severity: "high"
-event_types: ["pull_request"]
-parameters:
-  file_patterns:
-    - "packages/core/src/**/vector-query.ts"
-    - "packages/core/src/**/graph-rag.ts"
-    - "packages/core/src/**/filters/*.ts"
-  require_patterns:
-    - "throw\\\\s+new\\\\s+Error"
-    - "raise\\\\s+ValueError"
-  forbidden_patterns:
-    - "return\\\\s+.*filter\\\\s*$"
-  how_to_fix: "Ensure invalid filters raise descriptive errors instead of silently returning unfiltered results."
-""",
-                confidence=0.85,
-                reasoning="Filter handling regressions were flagged in historical fixes; enforce throws on invalid input.",
-                source_patterns=["pr_history"],
-                category="quality",
-                estimated_impact="high",
-            )
-=======
-from src.integrations.github.api import github_client
-
-
-async def analyze_repository_structure(state: RepositoryAnalysisState) -> None:
-    """Collect repository metadata and structure signals."""
-    repo = state.repository_full_name
-    installation_id = state.installation_id
-
-    repo_data = await github_client.get_repository(repo, installation_id=installation_id)
-    workflows = await github_client.list_directory_any_auth(
-        repo_full_name=repo, path=".github/workflows", installation_id=installation_id
-    )
-    contributors = await github_client.get_repository_contributors(repo, installation_id) if installation_id else []
-
-    state.repository_features = RepositoryFeatures(
-        has_contributing=False,
-        has_codeowners=bool(await github_client.get_file_content(repo, ".github/CODEOWNERS", installation_id)),
-        has_workflows=bool(workflows),
-        workflow_count=len(workflows or []),
-        language=(repo_data or {}).get("language"),
-        contributor_count=len(contributors),
-        pr_count=0,
-    )
-
-
-async def analyze_pr_history(state: RepositoryAnalysisState, max_prs: int) -> None:
-    """Fetch a small sample of recent pull requests for context."""
-    repo = state.repository_full_name
-    installation_id = state.installation_id
-    prs = await github_client.list_pull_requests(repo, installation_id=installation_id, state="all", per_page=max_prs)
-
-    samples: list[PullRequestSample] = []
-    for pr in prs or []:
-        samples.append(
-            PullRequestSample(
-                number=pr.get("number", 0),
-                title=pr.get("title", ""),
-                state=pr.get("state", ""),
-                merged=bool(pr.get("merged_at")),
-                additions=pr.get("additions"),
-                deletions=pr.get("deletions"),
-                changed_files=pr.get("changed_files"),
-            )
-        )
-
-    state.pr_samples = samples
-    state.repository_features.pr_count = len(samples)
-
-
-async def analyze_contributing_guidelines(state: RepositoryAnalysisState) -> None:
-    """Fetch and parse CONTRIBUTING guidelines if present."""
-    repo = state.repository_full_name
-    installation_id = state.installation_id
-
-    content = await github_client.get_file_content(
-        repo, "CONTRIBUTING.md", installation_id
-    ) or await github_client.get_file_content(repo, ".github/CONTRIBUTING.md", installation_id)
-
-    if not content:
-        state.contributing_analysis = ContributingGuidelinesAnalysis(content=None)
-        return
-
-    lowered = content.lower()
-    state.contributing_analysis = ContributingGuidelinesAnalysis(
-        content=content,
-        has_pr_template="pr template" in lowered or "pull request template" in lowered,
-        has_issue_template="issue template" in lowered,
-        requires_tests="test" in lowered or "tests" in lowered,
-        requires_docs="docs" in lowered or "documentation" in lowered,
-        code_style_requirements=[
-            req for req in ["lint", "format", "pep8", "flake8", "eslint", "prettier"] if req in lowered
-        ],
-        review_requirements=[req for req in ["review", "approval"] if req in lowered],
-    )
-
-
-def _default_recommendations(state: RepositoryAnalysisState) -> list[RuleRecommendation]:
-    """Return a minimal, deterministic set of diff-aware rules."""
-    recommendations: list[RuleRecommendation] = []
-
-    # Require tests when source code changes.
-    recommendations.append(
-        RuleRecommendation(
-            yaml_rule=textwrap.dedent(
-                """
-                description: "Require tests when code changes"
-                enabled: true
-                severity: medium
-                event_types:
-                  - pull_request
-                validators:
-                  - type: diff_pattern
-                    parameters:
-                      file_patterns:
-                        - "**/*.py"
-                        - "**/*.ts"
-                        - "**/*.tsx"
-                        - "**/*.js"
-                        - "**/*.go"
-                  - type: related_tests
-                    parameters:
-                      search_paths:
-                        - "**/tests/**"
-                        - "**/*_test.py"
-                        - "**/*.spec.ts"
-                        - "**/*.test.js"
-                actions:
-                  - type: warn
-                    parameters:
-                      message: "Please include or update tests for code changes."
-                """
-            ).strip(),
-            confidence=0.74,
-            reasoning="Default guardrail for code changes without tests.",
-            strategy_used="static",
->>>>>>> 57b13e12
         )
     )
 
@@ -368,200 +66,3 @@
                 strategy_used="static",
             )
         )
-
-<<<<<<< HEAD
-        # Legacy structural signals retained for completeness
-        if features.has_workflows:
-
-enabled: true
-severity: "high"
-event_types:
-  - pull_request
-conditions:
-  - type: "ci_checks_passed"
-    parameters:
-      required_checks: []
-actions:
-  - type: "block_merge"
-    parameters:
-      message: "All CI checks must pass before merging"
-""",
-
-enabled: true
-severity: "medium"
-event_types:
-  - pull_request
-conditions:
-  - type: "codeowners_approved"
-    parameters: {}
-actions:
-  - type: "require_approval"
-    parameters:
-      message: "CODEOWNERS must approve changes to owned files"
-""",
-
-enabled: true
-severity: "medium"
-event_types:
-  - pull_request
-conditions:
-  - type: "test_coverage_threshold"
-    parameters:
-      minimum_coverage: 80
-actions:
-  - type: "block_merge"
-    parameters:
-      message: "Test coverage must be at least 80%"
-""",
-
-enabled: true
-severity: "medium"
-event_types:
-  - pull_request
-conditions:
-  - type: "minimum_approvals"
-    parameters:
-      count: 1
-actions:
-  - type: "block_merge"
-    parameters:
-      message: "Pull requests require at least one approval"
-""",
-
-        state.recommendations = recommendations
-        state.analysis_steps.append("recommendations_generated")
-
-        logger.info(f"Generated {len(recommendations)} rule recommendations")
-
-        return {"recommendations": recommendations, "analysis_steps": state.analysis_steps}
-
-    except Exception as e:
-        logger.error(f"Error generating recommendations: {e}")
-        state.errors.append(f"Recommendation generation failed: {str(e)}")
-        return {"errors": state.errors}
-
-
-
-    """
-    Validate that generated recommendations contain valid YAML.
-    """
-    try:
-        logger.info("Validating rule recommendations")
-
-        import yaml
-
-        valid_recommendations = []
-
-        for rec in state.recommendations:
-            try:
-                # Parse YAML to validate syntax
-                parsed = yaml.safe_load(rec.yaml_content)
-                if parsed and isinstance(parsed, dict):
-                    valid_recommendations.append(rec)
-                else:
-                    logger.warning(f"Invalid rule structure: {rec.yaml_content[:100]}...")
-            except yaml.YAMLError as e:
-                logger.error(f"Invalid YAML in recommendation: {e}")
-                continue
-
-        state.recommendations = valid_recommendations
-        state.analysis_steps.append("recommendations_validated")
-
-        logger.info(f"Validated {len(valid_recommendations)} recommendations")
-
-        return {"recommendations": valid_recommendations, "analysis_steps": state.analysis_steps}
-
-    except Exception as e:
-        logger.error(f"Error validating recommendations: {e}")
-        state.errors.append(f"Recommendation validation failed: {str(e)}")
-        return {"errors": state.errors}
-
-
-
-    """
-    Create a summary of the analysis findings.
-    """
-    try:
-        logger.info("Creating analysis summary")
-
-        summary = {
-            "repository": state.repository_full_name,
-            "features_analyzed": {
-                "has_contributing": state.repository_features.has_contributing,
-                "has_codeowners": state.repository_features.has_codeowners,
-                "has_workflows": state.repository_features.has_workflows,
-                "contributor_count": state.repository_features.contributor_count,
-            },
-            "recommendations_count": len(state.recommendations),
-            "recommendations_by_category": {},
-            "high_confidence_count": 0,
-            "analysis_steps_completed": len(state.analysis_steps),
-            "errors_encountered": len(state.errors),
-        }
-
-        # Count recommendations by category
-        for rec in state.recommendations:
-            summary["recommendations_by_category"][rec.category] = (
-                summary["recommendations_by_category"].get(rec.category, 0) + 1
-            )
-            if rec.confidence >= 0.8:
-                summary["high_confidence_count"] += 1
-
-        state.analysis_summary = summary
-        state.analysis_steps.append("analysis_summarized")
-
-        logger.info("Analysis summary created")
-
-        return {"analysis_summary": summary, "analysis_steps": state.analysis_steps}
-
-    except Exception as e:
-        logger.error(f"Error creating analysis summary: {e}")
-        state.errors.append(f"Analysis summary failed: {str(e)}")
-        return {"errors": state.errors}
-=======
-    return recommendations
-
-
-def _render_rules_yaml(recommendations: list[RuleRecommendation]) -> str:
-    """Combine rule YAML snippets into a single YAML document."""
-    yaml_blocks = [rec.yaml_rule.strip() for rec in recommendations]
-    return "\n\n---\n\n".join(yaml_blocks)
-
-
-def _default_pr_plan(state: RepositoryAnalysisState) -> PullRequestPlan:
-    """Create a default PR plan."""
-    return PullRequestPlan(
-        branch_name="watchflow/rules",
-        base_branch="main",
-        commit_message="chore: add Watchflow rules",
-        pr_title="Add Watchflow rules",
-        pr_body="This PR adds Watchflow rule recommendations generated by Watchflow.",
-    )
-
-
-def validate_recommendations(state: RepositoryAnalysisState) -> None:
-    """Ensure generated YAML is valid."""
-    for rec in state.recommendations:
-        yaml.safe_load(rec.yaml_rule)
-
-
-def summarize_analysis(
-    state: RepositoryAnalysisState, request: RepositoryAnalysisRequest
-) -> RepositoryAnalysisResponse:
-    """Build the final response."""
-    rules_yaml = _render_rules_yaml(state.recommendations)
-    pr_plan = state.pr_plan or _default_pr_plan(state)
-    analysis_summary: dict[str, Any] = {
-        "repository_features": state.repository_features.model_dump(),
-        "contributing": state.contributing_analysis.model_dump(),
-        "pr_samples": [pr.model_dump() for pr in state.pr_samples[: request.max_prs]],
-    }
-
-    return RepositoryAnalysisResponse(
-        repository_full_name=state.repository_full_name,
-        rules_yaml=rules_yaml,
-        recommendations=state.recommendations,
-        pr_plan=pr_plan,
-        analysis_summary=analysis_summary,
-    )
->>>>>>> 57b13e12
