<<<<<<< HEAD
from enum import Enum

=======
from datetime import datetime
from typing import Any
>>>>>>> 57b13e12

from pydantic import BaseModel, Field, field_validator, model_validator


def parse_github_repo_identifier(value: str) -> str:
    """
    Normalize a GitHub repository identifier.

    Accepts:
    - owner/repo
    - https://github.com/owner/repo
    - https://github.com/owner/repo.git
    - owner/repo/
    """
    raw = (value or "").strip()
    if not raw:
        return ""

    if raw.startswith("https://") or raw.startswith("http://"):
        parts = raw.split("/")
        try:
            gh_idx = parts.index("github.com")
        except ValueError:
            # Could be enterprise; keep as-is and let API validation fail.
            return raw.rstrip("/").removesuffix(".git")

        owner = parts[gh_idx + 1] if len(parts) > gh_idx + 1 else ""
        repo = parts[gh_idx + 2] if len(parts) > gh_idx + 2 else ""
        return f"{owner}/{repo}".rstrip("/").removesuffix(".git")

<<<<<<< HEAD
    yaml_content: str = Field(description="Valid Watchflow rule YAML content")

    )
    category: str = Field(description="Category of the rule (e.g., 'quality', 'security', 'process')")
    estimated_impact: str = Field(description="Expected impact (e.g., 'high', 'medium', 'low')")
=======
    return raw.rstrip("/").removesuffix(".git")
>>>>>>> 57b13e12


class PullRequestSample(BaseModel):
    """Minimal PR snapshot used for recommendations."""

<<<<<<< HEAD
    repository_full_name: str = Field(description="Full repository name (owner/repo)")

    )
=======
    number: int
    title: str
    state: str
    merged: bool = False
    additions: int | None = None
    deletions: int | None = None
    changed_files: int | None = None


class RuleRecommendation(BaseModel):
    """A recommended Watchflow rule with confidence and reasoning."""

    yaml_rule: str = Field(description="Valid Watchflow rule YAML content")
    confidence: float = Field(description="Confidence score (0.0-1.0)", ge=0.0, le=1.0)
    reasoning: str = Field(description="Short explanation of why this rule is recommended")
    strategy_used: str = Field(description="Strategy used (static, hybrid, llm)")
>>>>>>> 57b13e12


class RepositoryFeatures(BaseModel):
    """Features and characteristics discovered in the repository."""

<<<<<<< HEAD
    has_contributing: bool = Field(description="Has CONTRIBUTING.md file", default=False)
    has_codeowners: bool = Field(description="Has CODEOWNERS file", default=False)
    has_workflows: bool = Field(description="Has GitHub Actions workflows", default=False)
    has_branch_protection: bool = Field(description="Has branch protection rules", default=False)
    workflow_count: int = Field(description="Number of workflow files", default=0)

    contributor_count: int = Field(description="Number of contributors", default=0)
    pr_count: int = Field(description="Number of pull requests", default=0)
    issue_count: int = Field(description="Number of issues", default=0)
=======
    has_contributing: bool = Field(default=False, description="Has CONTRIBUTING.md file")
    has_codeowners: bool = Field(default=False, description="Has CODEOWNERS file")
    has_workflows: bool = Field(default=False, description="Has GitHub Actions workflows")
    workflow_count: int = Field(default=0, description="Number of workflow files")
    language: str | None = Field(default=None, description="Primary programming language")
    contributor_count: int = Field(default=0, description="Number of contributors")
    pr_count: int = Field(default=0, description="Number of pull requests")
>>>>>>> 57b13e12


class ContributingGuidelinesAnalysis(BaseModel):
    """Analysis of contributing guidelines content."""

<<<<<<< HEAD

    has_pr_template: bool = Field(description="Requires PR templates", default=False)
    has_issue_template: bool = Field(description="Requires issue templates", default=False)
    requires_tests: bool = Field(description="Requires tests for contributions", default=False)
    requires_docs: bool = Field(description="Requires documentation updates", default=False)

=======
    content: str | None = Field(default=None, description="Full CONTRIBUTING.md content")
    has_pr_template: bool = Field(default=False, description="Requires PR templates")
    has_issue_template: bool = Field(default=False, description="Requires issue templates")
    requires_tests: bool = Field(default=False, description="Requires tests for contributions")
    requires_docs: bool = Field(default=False, description="Requires documentation updates")
    code_style_requirements: list[str] = Field(default_factory=list, description="Code style requirements mentioned")
    review_requirements: list[str] = Field(default_factory=list, description="Code review requirements mentioned")


class PullRequestPlan(BaseModel):
    """Plan for creating a PR with generated rules."""

    branch_name: str = "watchflow/rules"
    base_branch: str = "main"
    commit_message: str = "chore: add Watchflow rules"
    pr_title: str = "Add Watchflow rules"
    pr_body: str = "This PR adds Watchflow rule recommendations."
    file_path: str = ".watchflow/rules.yaml"


class RepositoryAnalysisRequest(BaseModel):
    """Request model for repository analysis."""

    repository_url: str | None = Field(default=None, description="GitHub repository URL")
    repository_full_name: str | None = Field(default=None, description="Full repository name (owner/repo)")
    installation_id: int | None = Field(default=None, description="GitHub App installation ID")
    max_prs: int = Field(default=10, ge=0, le=50, description="Max PRs to sample for analysis")

    @field_validator("repository_full_name", mode="before")
    @classmethod
    def normalize_full_name(cls, value: str | None, info) -> str:
        if value:
            return parse_github_repo_identifier(value)
        raw_url = info.data.get("repository_url")
        return parse_github_repo_identifier(raw_url or "")

    @field_validator("repository_url", mode="before")
    @classmethod
    def strip_url(cls, value: str | None) -> str | None:
        return value.strip() if isinstance(value, str) else value

    @model_validator(mode="after")
    def populate_full_name(self) -> "RepositoryAnalysisRequest":
        if not self.repository_full_name and self.repository_url:
            self.repository_full_name = parse_github_repo_identifier(self.repository_url)
        return self
>>>>>>> 57b13e12


class RepositoryAnalysisState(BaseModel):
    """State for the repository analysis workflow."""

    repository_full_name: str
<<<<<<< HEAD

=======
    installation_id: int | None
    pr_samples: list[PullRequestSample] = Field(default_factory=list)
    repository_features: RepositoryFeatures = Field(default_factory=RepositoryFeatures)
    contributing_analysis: ContributingGuidelinesAnalysis = Field(default_factory=ContributingGuidelinesAnalysis)
    recommendations: list[RuleRecommendation] = Field(default_factory=list)
    rules_yaml: str | None = None
    pr_plan: PullRequestPlan | None = None
    analysis_summary: dict[str, Any] = Field(default_factory=dict)
    errors: list[str] = Field(default_factory=list)
>>>>>>> 57b13e12


class RepositoryAnalysisResponse(BaseModel):
    """Response model containing rule recommendations and PR plan."""

<<<<<<< HEAD
    repository_full_name: str = Field(description="Repository that was analyzed")
=======
    repository_full_name: str = Field(description="Repository that was analyzed")
    rules_yaml: str = Field(description="Combined Watchflow rules YAML")
    recommendations: list[RuleRecommendation] = Field(default_factory=list, description="Rule recommendations")
    pr_plan: PullRequestPlan | None = Field(default=None, description="Suggested PR plan")
    analysis_summary: dict[str, Any] = Field(default_factory=dict, description="Summary of analysis findings")
    analyzed_at: datetime = Field(default_factory=datetime.utcnow, description="Timestamp of analysis")


class ProceedWithPullRequestRequest(BaseModel):
    """Request to create a PR with generated rules."""

    repository_url: str | None = Field(default=None, description="GitHub repository URL")
    repository_full_name: str | None = Field(default=None, description="Full repository name (owner/repo)")
    installation_id: int | None = Field(default=None, description="GitHub App installation ID")
    user_token: str | None = Field(default=None, description="User token for GitHub operations (optional)")
    rules_yaml: str = Field(description="Rules YAML content to commit")
    branch_name: str = Field(default="watchflow/rules", description="Branch to create or update")
    base_branch: str = Field(default="main", description="Base branch for the PR")
    commit_message: str = Field(default="chore: add Watchflow rules", description="Commit message")
    pr_title: str = Field(default="Add Watchflow rules", description="Pull request title")
    pr_body: str = Field(default="This PR adds Watchflow rule recommendations.", description="Pull request body")
    file_path: str = Field(default=".watchflow/rules.yaml", description="Path to rules file in repo")

    @field_validator("repository_full_name", mode="before")
    @classmethod
    def normalize_full_name(cls, value: str | None, info) -> str:
        if value:
            return parse_github_repo_identifier(value)
        raw_url = info.data.get("repository_url")
        return parse_github_repo_identifier(raw_url or "")

    @model_validator(mode="after")
    def populate_full_name(self) -> "ProceedWithPullRequestRequest":
        if not self.repository_full_name and self.repository_url:
            self.repository_full_name = parse_github_repo_identifier(self.repository_url)
        return self


class ProceedWithPullRequestResponse(BaseModel):
    """Response after creating the PR."""

    pull_request_url: str
    branch_name: str
    base_branch: str
    file_path: str
    commit_sha: str | None = None
>>>>>>> 57b13e12
<|MERGE_RESOLUTION|>--- conflicted
+++ resolved
@@ -1,10 +1,4 @@
-<<<<<<< HEAD
-from enum import Enum
 
-=======
-from datetime import datetime
-from typing import Any
->>>>>>> 57b13e12
 
 from pydantic import BaseModel, Field, field_validator, model_validator
 
@@ -35,197 +29,33 @@
         repo = parts[gh_idx + 2] if len(parts) > gh_idx + 2 else ""
         return f"{owner}/{repo}".rstrip("/").removesuffix(".git")
 
-<<<<<<< HEAD
-    yaml_content: str = Field(description="Valid Watchflow rule YAML content")
-
-    )
-    category: str = Field(description="Category of the rule (e.g., 'quality', 'security', 'process')")
-    estimated_impact: str = Field(description="Expected impact (e.g., 'high', 'medium', 'low')")
-=======
-    return raw.rstrip("/").removesuffix(".git")
->>>>>>> 57b13e12
 
 
 class PullRequestSample(BaseModel):
     """Minimal PR snapshot used for recommendations."""
 
-<<<<<<< HEAD
-    repository_full_name: str = Field(description="Full repository name (owner/repo)")
 
-    )
-=======
-    number: int
-    title: str
-    state: str
-    merged: bool = False
-    additions: int | None = None
-    deletions: int | None = None
-    changed_files: int | None = None
-
-
-class RuleRecommendation(BaseModel):
-    """A recommended Watchflow rule with confidence and reasoning."""
-
-    yaml_rule: str = Field(description="Valid Watchflow rule YAML content")
-    confidence: float = Field(description="Confidence score (0.0-1.0)", ge=0.0, le=1.0)
-    reasoning: str = Field(description="Short explanation of why this rule is recommended")
-    strategy_used: str = Field(description="Strategy used (static, hybrid, llm)")
->>>>>>> 57b13e12
 
 
 class RepositoryFeatures(BaseModel):
     """Features and characteristics discovered in the repository."""
 
-<<<<<<< HEAD
-    has_contributing: bool = Field(description="Has CONTRIBUTING.md file", default=False)
-    has_codeowners: bool = Field(description="Has CODEOWNERS file", default=False)
-    has_workflows: bool = Field(description="Has GitHub Actions workflows", default=False)
-    has_branch_protection: bool = Field(description="Has branch protection rules", default=False)
-    workflow_count: int = Field(description="Number of workflow files", default=0)
 
-    contributor_count: int = Field(description="Number of contributors", default=0)
-    pr_count: int = Field(description="Number of pull requests", default=0)
-    issue_count: int = Field(description="Number of issues", default=0)
-=======
-    has_contributing: bool = Field(default=False, description="Has CONTRIBUTING.md file")
-    has_codeowners: bool = Field(default=False, description="Has CODEOWNERS file")
-    has_workflows: bool = Field(default=False, description="Has GitHub Actions workflows")
-    workflow_count: int = Field(default=0, description="Number of workflow files")
-    language: str | None = Field(default=None, description="Primary programming language")
-    contributor_count: int = Field(default=0, description="Number of contributors")
-    pr_count: int = Field(default=0, description="Number of pull requests")
->>>>>>> 57b13e12
 
 
 class ContributingGuidelinesAnalysis(BaseModel):
     """Analysis of contributing guidelines content."""
 
-<<<<<<< HEAD
-
-    has_pr_template: bool = Field(description="Requires PR templates", default=False)
-    has_issue_template: bool = Field(description="Requires issue templates", default=False)
-    requires_tests: bool = Field(description="Requires tests for contributions", default=False)
-    requires_docs: bool = Field(description="Requires documentation updates", default=False)
-
-=======
-    content: str | None = Field(default=None, description="Full CONTRIBUTING.md content")
-    has_pr_template: bool = Field(default=False, description="Requires PR templates")
-    has_issue_template: bool = Field(default=False, description="Requires issue templates")
-    requires_tests: bool = Field(default=False, description="Requires tests for contributions")
-    requires_docs: bool = Field(default=False, description="Requires documentation updates")
-    code_style_requirements: list[str] = Field(default_factory=list, description="Code style requirements mentioned")
-    review_requirements: list[str] = Field(default_factory=list, description="Code review requirements mentioned")
-
-
-class PullRequestPlan(BaseModel):
-    """Plan for creating a PR with generated rules."""
-
-    branch_name: str = "watchflow/rules"
-    base_branch: str = "main"
-    commit_message: str = "chore: add Watchflow rules"
-    pr_title: str = "Add Watchflow rules"
-    pr_body: str = "This PR adds Watchflow rule recommendations."
-    file_path: str = ".watchflow/rules.yaml"
-
-
-class RepositoryAnalysisRequest(BaseModel):
-    """Request model for repository analysis."""
-
-    repository_url: str | None = Field(default=None, description="GitHub repository URL")
-    repository_full_name: str | None = Field(default=None, description="Full repository name (owner/repo)")
-    installation_id: int | None = Field(default=None, description="GitHub App installation ID")
-    max_prs: int = Field(default=10, ge=0, le=50, description="Max PRs to sample for analysis")
-
-    @field_validator("repository_full_name", mode="before")
-    @classmethod
-    def normalize_full_name(cls, value: str | None, info) -> str:
-        if value:
-            return parse_github_repo_identifier(value)
-        raw_url = info.data.get("repository_url")
-        return parse_github_repo_identifier(raw_url or "")
-
-    @field_validator("repository_url", mode="before")
-    @classmethod
-    def strip_url(cls, value: str | None) -> str | None:
-        return value.strip() if isinstance(value, str) else value
-
-    @model_validator(mode="after")
-    def populate_full_name(self) -> "RepositoryAnalysisRequest":
-        if not self.repository_full_name and self.repository_url:
-            self.repository_full_name = parse_github_repo_identifier(self.repository_url)
-        return self
->>>>>>> 57b13e12
 
 
 class RepositoryAnalysisState(BaseModel):
     """State for the repository analysis workflow."""
 
     repository_full_name: str
-<<<<<<< HEAD
 
-=======
-    installation_id: int | None
-    pr_samples: list[PullRequestSample] = Field(default_factory=list)
-    repository_features: RepositoryFeatures = Field(default_factory=RepositoryFeatures)
-    contributing_analysis: ContributingGuidelinesAnalysis = Field(default_factory=ContributingGuidelinesAnalysis)
-    recommendations: list[RuleRecommendation] = Field(default_factory=list)
-    rules_yaml: str | None = None
-    pr_plan: PullRequestPlan | None = None
-    analysis_summary: dict[str, Any] = Field(default_factory=dict)
-    errors: list[str] = Field(default_factory=list)
->>>>>>> 57b13e12
 
 
 class RepositoryAnalysisResponse(BaseModel):
     """Response model containing rule recommendations and PR plan."""
 
-<<<<<<< HEAD
-    repository_full_name: str = Field(description="Repository that was analyzed")
-=======
-    repository_full_name: str = Field(description="Repository that was analyzed")
-    rules_yaml: str = Field(description="Combined Watchflow rules YAML")
-    recommendations: list[RuleRecommendation] = Field(default_factory=list, description="Rule recommendations")
-    pr_plan: PullRequestPlan | None = Field(default=None, description="Suggested PR plan")
-    analysis_summary: dict[str, Any] = Field(default_factory=dict, description="Summary of analysis findings")
-    analyzed_at: datetime = Field(default_factory=datetime.utcnow, description="Timestamp of analysis")
-
-
-class ProceedWithPullRequestRequest(BaseModel):
-    """Request to create a PR with generated rules."""
-
-    repository_url: str | None = Field(default=None, description="GitHub repository URL")
-    repository_full_name: str | None = Field(default=None, description="Full repository name (owner/repo)")
-    installation_id: int | None = Field(default=None, description="GitHub App installation ID")
-    user_token: str | None = Field(default=None, description="User token for GitHub operations (optional)")
-    rules_yaml: str = Field(description="Rules YAML content to commit")
-    branch_name: str = Field(default="watchflow/rules", description="Branch to create or update")
-    base_branch: str = Field(default="main", description="Base branch for the PR")
-    commit_message: str = Field(default="chore: add Watchflow rules", description="Commit message")
-    pr_title: str = Field(default="Add Watchflow rules", description="Pull request title")
-    pr_body: str = Field(default="This PR adds Watchflow rule recommendations.", description="Pull request body")
-    file_path: str = Field(default=".watchflow/rules.yaml", description="Path to rules file in repo")
-
-    @field_validator("repository_full_name", mode="before")
-    @classmethod
-    def normalize_full_name(cls, value: str | None, info) -> str:
-        if value:
-            return parse_github_repo_identifier(value)
-        raw_url = info.data.get("repository_url")
-        return parse_github_repo_identifier(raw_url or "")
-
-    @model_validator(mode="after")
-    def populate_full_name(self) -> "ProceedWithPullRequestRequest":
-        if not self.repository_full_name and self.repository_url:
-            self.repository_full_name = parse_github_repo_identifier(self.repository_url)
-        return self
-
-
-class ProceedWithPullRequestResponse(BaseModel):
-    """Response after creating the PR."""
-
-    pull_request_url: str
-    branch_name: str
-    base_branch: str
-    file_path: str
-    commit_sha: str | None = None
->>>>>>> 57b13e12
+    repository_full_name: str = Field(description="Repository that was analyzed")