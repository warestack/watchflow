--- conflicted
+++ resolved
@@ -4,12 +4,7 @@
 
 from __future__ import annotations
 
-<<<<<<< HEAD
 
-from langgraph.graph import END, START, StateGraph
-=======
-import time
->>>>>>> 57b13e12
 
 from src.agents.base import AgentResult, BaseAgent
 from src.agents.repository_analysis_agent.models import RepositoryAnalysisRequest, RepositoryAnalysisState
@@ -30,111 +25,16 @@
         # Graph orchestration is handled procedurally in execute for clarity.
         return None
 
-<<<<<<< HEAD
-        # Define workflow edges
-        workflow.add_edge(START, "analyze_repository_structure")
-        workflow.add_edge("analyze_repository_structure", "analyze_pr_history")
-        workflow.add_edge("analyze_pr_history", "analyze_contributing_guidelines")
-        workflow.add_edge("analyze_contributing_guidelines", "generate_rule_recommendations")
-        workflow.add_edge("generate_rule_recommendations", "validate_recommendations")
-        workflow.add_edge("validate_recommendations", "summarize_analysis")
-        workflow.add_edge("summarize_analysis", END)
-
-        return workflow.compile()
-
-        """
-        Analyze a repository and generate rule recommendations.
-
-        Args:
-            repository_full_name: Full repository name (owner/repo)
-            installation_id: Optional GitHub App installation ID for private repos
-            **kwargs: Additional parameters
-
-        Returns:
-            AgentResult containing analysis results and recommendations
-        """
-        start_time = time.time()
-=======
-    async def execute(self, **kwargs) -> AgentResult:
-        started_at = time.perf_counter()
-        request = RepositoryAnalysisRequest(**kwargs)
-        state = RepositoryAnalysisState(
-            repository_full_name=request.repository_full_name,
-            installation_id=request.installation_id,
-        )
->>>>>>> 57b13e12
 
         try:
             await analyze_repository_structure(state)
             await analyze_pr_history(state, request.max_prs)
             await analyze_contributing_guidelines(state)
 
-<<<<<<< HEAD
-            # Validate input
-            if not repository_full_name or "/" not in repository_full_name:
-                return AgentResult(
-                    success=False,
-                    message="Invalid repository name format. Expected 'owner/repo'",
-                    data={},
-
-            initial_state = RepositoryAnalysisState(
-                repository_full_name=repository_full_name,
-                installation_id=installation_id,
-                analysis_steps=[],
-                errors=[],
-            )
-
-            logger.info("Initial state prepared, starting analysis workflow")
-
-
-
-            execution_time = time.time() - start_time
-            logger.info(f"Analysis completed in {execution_time:.2f}s")
-
-            if isinstance(result, dict):
-                state = RepositoryAnalysisState(**result)
-            else:
-                state = result
-
-            response = RepositoryAnalysisResponse(
-                repository_full_name=repository_full_name,
-                recommendations=state.recommendations,
-                analysis_summary=state.analysis_summary,
-                analyzed_at=datetime.now().isoformat(),
-                total_recommendations=len(state.recommendations),
-            )
-
-            # Check for errors
-            has_errors = len(state.errors) > 0
-
-            if has_errors:
-                success_message += f" ({len(state.errors)} errors encountered)"
-
-            logger.info(f"Analysis result: {len(state.recommendations)} recommendations, {len(state.errors)} errors")
-=======
-            state.recommendations = _default_recommendations(state)
-            validate_recommendations(state)
-            response = summarize_analysis(state, request)
->>>>>>> 57b13e12
 
             latency_ms = int((time.perf_counter() - started_at) * 1000)
             return AgentResult(
-<<<<<<< HEAD
 
-                message=success_message,
-                data={"analysis_response": response},
-                metadata={
-                    "execution_time_ms": execution_time * 1000,
-                    "recommendations_count": len(state.recommendations),
-                    "errors_count": len(state.errors),
-                    "analysis_steps": state.analysis_steps,
-
-=======
-                success=True,
-                message="Repository analysis completed",
-                data={"analysis_response": response},
-                metadata={"execution_time_ms": latency_ms},
->>>>>>> 57b13e12
             )
         except Exception as exc:  # noqa: BLE001
             latency_ms = int((time.perf_counter() - started_at) * 1000)
@@ -142,37 +42,4 @@
                 success=False,
                 message=f"Repository analysis failed: {exc}",
                 data={},
-<<<<<<< HEAD
-                metadata={
-                    "execution_time_ms": execution_time * 1000,
-                    "error_type": type(e).__name__,
-
-    async def analyze_repository(self, request: RepositoryAnalysisRequest) -> RepositoryAnalysisResponse:
-        """
-        Convenience method for analyzing a repository using the request model.
-
-        Args:
-            request: Repository analysis request
-
-        Returns:
-            Repository analysis response
-        """
-        result = await self.execute(
-            repository_full_name=request.repository_full_name,
-            installation_id=request.installation_id,
-        )
-
-        if result.success and "analysis_response" in result.data:
-            return result.data["analysis_response"]
-        else:
-
-            return RepositoryAnalysisResponse(
-                repository_full_name=request.repository_full_name,
-                recommendations=[],
-                analysis_summary={"error": result.message},
-                analyzed_at=datetime.now().isoformat(),
-                total_recommendations=0,
-=======
-                metadata={"execution_time_ms": latency_ms},
->>>>>>> 57b13e12
             )